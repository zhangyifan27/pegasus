--- conflicted
+++ resolved
@@ -415,250 +415,6 @@
 {
     dassert(_is_open, "");
     dassert(requests != nullptr, "");
-<<<<<<< HEAD
-=======
-    uint64_t start_time = dsn_now_ns();
-
-    _physical_error = 0;
-    if (count == 1 &&
-        ((::dsn::message_ex *)requests[0])->local_rpc_code ==
-            ::dsn::apps::RPC_RRDB_RRDB_MULTI_PUT) {
-        _pfc_multi_put_qps->increment();
-        dsn_message_t request = requests[0];
-
-        ::dsn::apps::update_response resp;
-        resp.app_id = _gpid.get_app_id();
-        resp.partition_index = _gpid.get_partition_index();
-        resp.decree = decree;
-        resp.server = _primary_address;
-
-        ::dsn::apps::multi_put_request update;
-        ::dsn::unmarshall(request, update);
-
-        if (update.kvs.empty()) {
-            // invalid argument
-            derror("%s: invalid argument for multi_put: decree = %" PRId64 ", error = empty kvs",
-                   replica_name(),
-                   decree);
-
-            ::dsn::rpc_replier<::dsn::apps::update_response> replier(
-                dsn_msg_create_response(request));
-            if (!replier.is_empty()) {
-                // an invalid operation shoundn't be added to latency calculation
-                resp.error = rocksdb::Status::kInvalidArgument;
-                replier(resp);
-            }
-            return 0;
-        }
-
-        for (auto &kv : update.kvs) {
-            ::dsn::blob raw_key;
-            pegasus_generate_key(raw_key, update.hash_key, kv.key);
-            rocksdb::Slice slice_key(raw_key.data(), raw_key.length());
-            rocksdb::SliceParts skey(&slice_key, 1);
-
-            pegasus_generate_value(_value_schema_version,
-                                   update.expire_ts_seconds,
-                                   kv.value,
-                                   _write_buf,
-                                   _write_slices);
-            rocksdb::SliceParts svalue(&_write_slices[0], _write_slices.size());
-
-            _batch.Put(skey, svalue);
-        }
-
-        _wt_opts.given_decree = decree;
-        rocksdb::Status status = _db->Write(_wt_opts, &_batch);
-        if (!status.ok()) {
-            derror("%s: rocksdb write failed for multi_put: decree = %" PRId64 ", error = %s",
-                   replica_name(),
-                   decree,
-                   status.ToString().c_str());
-            _physical_error = status.code();
-        }
-
-        ::dsn::rpc_replier<::dsn::apps::update_response> replier(dsn_msg_create_response(request));
-        if (!replier.is_empty()) {
-            _pfc_multi_put_latency->set(dsn_now_ns() - start_time);
-            resp.error = status.code();
-            replier(resp);
-        }
-
-        _batch.Clear();
-        return _physical_error;
-    } else if (count == 1 &&
-               ((::dsn::message_ex *)requests[0])->local_rpc_code ==
-                   ::dsn::apps::RPC_RRDB_RRDB_MULTI_REMOVE) {
-        _pfc_multi_remove_qps->increment();
-        dsn_message_t request = requests[0];
-
-        ::dsn::apps::multi_remove_response resp;
-        resp.app_id = _gpid.get_app_id();
-        resp.partition_index = _gpid.get_partition_index();
-        resp.decree = decree;
-        resp.server = _primary_address;
-
-        ::dsn::apps::multi_remove_request update;
-        ::dsn::unmarshall(request, update);
-
-        if (update.sort_keys.empty()) {
-            // invalid argument
-            derror("%s: invalid argument for multi_remove: decree = %" PRId64
-                   ", error = empty sort keys",
-                   replica_name(),
-                   decree);
-
-            ::dsn::rpc_replier<::dsn::apps::multi_remove_response> replier(
-                dsn_msg_create_response(request));
-            if (!replier.is_empty()) {
-                // an invalid operation shoundn't be added to latency calculation
-                resp.error = rocksdb::Status::kInvalidArgument;
-                resp.count = 0;
-                replier(resp);
-            }
-            return 0;
-        }
-
-        for (auto &sort_key : update.sort_keys) {
-            ::dsn::blob raw_key;
-            pegasus_generate_key(raw_key, update.hash_key, sort_key);
-            _batch.Delete(rocksdb::Slice(raw_key.data(), raw_key.length()));
-        }
-
-        _wt_opts.given_decree = decree;
-        rocksdb::Status status = _db->Write(_wt_opts, &_batch);
-        if (!status.ok()) {
-            derror("%s: rocksdb write failed for multi_remove: decree = %" PRId64 ", error = %s",
-                   replica_name(),
-                   decree,
-                   status.ToString().c_str());
-            _physical_error = status.code();
-            resp.count = 0;
-        } else {
-            resp.count = update.sort_keys.size();
-        }
-
-        ::dsn::rpc_replier<::dsn::apps::multi_remove_response> replier(
-            dsn_msg_create_response(request));
-        if (!replier.is_empty()) {
-            _pfc_multi_remove_latency->set(dsn_now_ns() - start_time);
-            resp.error = status.code();
-            replier(resp);
-        }
-
-        _batch.Clear();
-        return _physical_error;
-    } else {
-        for (int i = 0; i < count; ++i) {
-            dsn_message_t request = requests[i];
-            dassert(request != nullptr, "");
-            ::dsn::message_ex *msg = (::dsn::message_ex *)request;
-            ::dsn::blob key;
-            if (msg->local_rpc_code == ::dsn::apps::RPC_RRDB_RRDB_PUT) {
-                _pfc_put_qps->increment();
-                ::dsn::apps::update_request update;
-                ::dsn::unmarshall(request, update);
-                key = update.key;
-
-                rocksdb::Slice slice_key(key.data(), key.length());
-                rocksdb::SliceParts skey(&slice_key, 1);
-
-                pegasus_generate_value(_value_schema_version,
-                                       update.expire_ts_seconds,
-                                       update.value,
-                                       _write_buf,
-                                       _write_slices);
-                rocksdb::SliceParts svalue(&_write_slices[0], _write_slices.size());
-
-                _batch.Put(skey, svalue);
-                _batch_repliers.emplace_back(dsn_msg_create_response(request));
-                _batch_perfcounters.push_back(_pfc_put_latency.get());
-            } else if (msg->local_rpc_code == ::dsn::apps::RPC_RRDB_RRDB_REMOVE) {
-                _pfc_remove_qps->increment();
-                ::dsn::unmarshall(request, key);
-
-                rocksdb::Slice skey(key.data(), key.length());
-                _batch.Delete(skey);
-                _batch_repliers.emplace_back(dsn_msg_create_response(request));
-                _batch_perfcounters.push_back(_pfc_remove_latency.get());
-            } else if (msg->local_rpc_code == ::dsn::apps::RPC_RRDB_RRDB_MULTI_PUT ||
-                       msg->local_rpc_code == ::dsn::apps::RPC_RRDB_RRDB_MULTI_REMOVE) {
-                dassert(false,
-                        "rpc code not allow batch: %s",
-                        ::dsn::task_code(msg->local_rpc_code).to_string());
-            } else {
-                dassert(false,
-                        "rpc code not handled: %s",
-                        ::dsn::task_code(msg->local_rpc_code).to_string());
-            }
-
-            if (msg->header->client.partition_hash != 0) {
-                uint64_t partition_hash = pegasus_key_hash(key);
-                dassert(msg->header->client.partition_hash == partition_hash,
-                        "inconsistent partition hash");
-                int thread_hash = _gpid.thread_hash();
-                dassert(msg->header->client.thread_hash == thread_hash, "inconsistent thread hash");
-            }
-
-            if (_verbose_log) {
-                ::dsn::blob hash_key, sort_key;
-                pegasus_restore_key(key, hash_key, sort_key);
-                ddebug("%s: rocksdb write: decree = %" PRId64
-                       ", code = %s, hash_key = \"%s\", sort_key = \"%s\"",
-                       replica_name(),
-                       decree,
-                       msg->local_rpc_code.to_string(),
-                       ::pegasus::utils::c_escape_string(hash_key).c_str(),
-                       ::pegasus::utils::c_escape_string(sort_key).c_str());
-            }
-        }
-    }
-
-    if (_batch.Count() == 0) {
-        // write fake data
-        rocksdb::Slice empty_key;
-        rocksdb::SliceParts skey(&empty_key, 1);
-
-        ::dsn::blob empty_value;
-        pegasus_generate_value(_value_schema_version, 0, empty_value, _write_buf, _write_slices);
-        rocksdb::SliceParts svalue(&_write_slices[0], _write_slices.size());
-
-        _batch.Put(skey, svalue);
-    }
-    _wt_opts.given_decree = decree;
-    auto status = _db->Write(_wt_opts, &_batch);
-    if (!status.ok()) {
-        derror("%s: rocksdb write failed: decree = %" PRId64 ", error = %s",
-               replica_name(),
-               decree,
-               status.ToString().c_str());
-        _physical_error = status.code();
-    }
-
-    ::dsn::apps::update_response resp;
-    resp.error = status.code();
-    resp.app_id = _gpid.get_app_id();
-    resp.partition_index = _gpid.get_partition_index();
-    resp.decree = decree;
-    resp.server = _primary_address;
-
-    dassert(_batch_repliers.size() == _batch_perfcounters.size(),
-            "%s: repliers's size(%u) vs perfcounters's size(%u) not match",
-            replica_name(),
-            _batch_repliers.size(),
-            _batch_perfcounters.size());
-    uint64_t latency = dsn_now_ns() - start_time;
-    for (unsigned int i = 0; i != _batch_repliers.size(); ++i) {
-        if (!_batch_repliers[i].is_empty()) {
-            _batch_perfcounters[i]->set(latency);
-            _batch_repliers[i](resp);
-        }
-    }
-
-    _batch.Clear();
-    _batch_repliers.clear();
-    _batch_perfcounters.clear();
->>>>>>> d676b4e6
 
     return on_batched_write_requests_impl(requests, count, decree, timestamp);
 }
@@ -1500,10 +1256,18 @@
                    ci);
             auto err = async_checkpoint(false);
             if (err != ::dsn::ERR_OK) {
-                derror("%s: create checkpoint failed, error = %s", replica_name(), err.to_string());
-                delete _db;
-                _db = nullptr;
-                return err;
+                dwarn("%s: create checkpoint failed, error = %s, retry again",
+                      replica_name(),
+                      err.to_string());
+                err = async_checkpoint(false);
+                if (err != ::dsn::ERR_OK) {
+                    derror("%s: create checkpoint failed, error = %s",
+                           replica_name(),
+                           err.to_string());
+                    delete _db;
+                    _db = nullptr;
+                    return err;
+                }
             }
             dassert(ci == last_durable_decree(),
                     "last durable decree mismatch after checkpoint: %" PRId64 " vs %" PRId64,
@@ -1551,8 +1315,10 @@
         rocksdb::FlushOptions options;
         options.wait = true;
         auto status = _db->Flush(options);
-        if (!status.ok()) {
-            derror("%s: flush memtable failed: %s", replica_name(), status.ToString().c_str());
+        if (!status.ok() && !status.IsNoNeedOperate()) {
+            derror("%s: flush memtable on close failed: %s",
+                   replica_name(),
+                   status.ToString().c_str());
         }
     }
 
